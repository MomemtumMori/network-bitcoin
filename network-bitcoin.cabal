--- conflicted
+++ resolved
@@ -32,27 +32,15 @@
 License:             BSD3
 License-file:        LICENSE
 Author:              Michael Hendricks <michael@ndrix.org>
-<<<<<<< HEAD
-Maintainer:          Michael Hendricks <michael@ndrix.org>
+Maintainer:          Clark Gaebel <cgaebel@uwaterloo.ca>
 Stability:           experimental
 Homepage:            http://github.com/wowus/network-bitcoin
 Bug-reports:         http://github.com/wowus/network-bitcoin/issues
 Copyright:           Copyright 2012, Michael Hendricks
                      Copyright 2012, Clark Gaebel
-=======
-
--- An email address to which users can send suggestions, bug reports,
--- and patches.
-Maintainer:          Clark Gaebel <cg.wowus.cg@gmail.com>
-
 Stability: experimental
 Homepage: http://github.com/mndrix/network-bitcoin
 Bug-reports: http://github.com/mndrix/network-bitcoin/issues
-
--- A copyright notice.
-Copyright:           Copyright 2011, Michael Hendricks
-
->>>>>>> 19f9d350
 Category:            Network
 Build-type:          Simple
 Cabal-version:       >=1.8
