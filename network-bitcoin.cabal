--- conflicted
+++ resolved
@@ -1,9 +1,5 @@
 Name:                network-bitcoin
-<<<<<<< HEAD
-Version:             1.2.1
-=======
-Version:             1.0.2
->>>>>>> fca657b2
+Version:             1.2.2
 Synopsis:            An interface to bitcoind.
 Description:
     This can be used to send Bitcoins, query balances, etc.  It
@@ -53,15 +49,10 @@
     Network.Bitcoin.Wallet
   
   Build-depends:       
-<<<<<<< HEAD
-    aeson >= 0.6.1,
-    bytestring >= 0.9,
-=======
     aeson == 0.6.*,
     bytestring >= 0.9 && < 0.11,
     attoparsec == 0.10.*,
     unordered-containers >= 0.2,
->>>>>>> fca657b2
     HTTP >= 4000,
     network >= 2.3,
     text >= 0.11,
